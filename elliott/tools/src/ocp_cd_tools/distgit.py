import hashlib
import json
import os
import shutil
import time
import traceback
from multiprocessing import Lock

from dockerfile_parse import DockerfileParser

from common import (
    BREW_IMAGE_HOST, assert_rc0, assert_file, assert_exec,
    assert_dir, exec_cmd, gather_exec,
    retry, Dir, recursive_overwrite, watch_task,
)
from model import Model, Missing

OIT_COMMENT_PREFIX = '#oit##'
EMPTY_REPO = 'http://download.lab.bos.redhat.com/rcm-guest/puddles/RHAOS/AtomicOpenShift_Empty/'


def pull_image(runtime, url):
    runtime.info("Pulling image: %s" % url)

    def wait(_):
        runtime.info("Error pulling image %s -- retrying in 60 seconds" % url)
        time.sleep(60)
    retry(
        n=3, wait_f=wait,
        f=lambda: exec_cmd(runtime, ["docker", "pull", url]) == 0)


class DistGitRepo(object):
    def __init__(self, metadata):
        self.metadata = metadata
        self.config = metadata.config
        self.runtime = metadata.runtime
        self.name = self.metadata.name
        self.distgit_dir = None
        self.build_status = False
        self.push_status = False

        self.branch = self.runtime.branch

        # Allow the config.yml to override branch
        # This is primarily useful for a sync only group.
        if self.config.distgit.branch is not Missing:
            self.branch = self.config.distgit.branch

        # Initialize our distgit directory, if necessary
        self.clone(self.runtime.distgits_dir, self.branch)

    def info(self, msg, debug=None):
        msg = "[%s] %s" % (self.metadata.qualified_name, msg)
        self.runtime.info(msg, debug)

    def clone(self, distgits_root_dir, distgit_branch):
        with Dir(distgits_root_dir):

            self.distgit_dir = os.path.join(distgits_root_dir, self.metadata.name)
            if os.path.isdir(self.distgit_dir):
                self.info("Distgit directory already exists; skipping clone: %s" % self.distgit_dir)
            else:
                cmd_list = ["rhpkg"]

                if self.runtime.user is not None:
                    cmd_list.append("--user=%s" % self.runtime.user)

                cmd_list.extend(["clone", self.metadata.qualified_name])

                self.info("Cloning distgit repository [branch:%s] into: %s" % (distgit_branch, self.distgit_dir))

                # Clone the distgit repository. Occasional flakes in clone, so use retry.
                assert_exec(self.runtime, cmd_list, retries=3)

            with Dir(self.distgit_dir):

                rc, out, err = gather_exec(self.runtime, ["git", "rev-parse", "--abbrev-ref", "HEAD"])
                out = out.strip()

                # Only switch if we are not already in the branch. This allows us to work in
                # working directories with uncommited changes.
                if out != distgit_branch:
                    # Switch to the target branch
                    assert_exec(self.runtime, ["rhpkg", "switch-branch", distgit_branch])

            self._read_master_data()

    def merge_branch(self, target, allow_overwrite=False):
        self.info('Switching to branch: {}'.format(target))
        assert_exec(self.runtime, ["rhpkg", "switch-branch", target])
        if not allow_overwrite:
            if os.path.isfile('Dockerfile') or os.path.isdir('.oit'):
                raise IOError('Unable to continue merge. Dockerfile found in target branch. Use --allow-overwrite to force.')
        self.info('Merging source branch history over current branch')
        msg = 'Merge branch {} into {}'.format(self.branch, target)
        assert_exec(self.runtime, ['git', 'merge', '--allow-unrelated-histories', '-m', msg, self.branch])

    def source_path(self):
        """
        :return: Returns the directory containing the source which should be used to populate distgit.
        """
        alias = self.config.content.source.alias

        if alias is Missing:
            raise IOError("Can't find source alias in config: %s" % self.metadata.dir)

        source_root = self.runtime.resolve_source(alias)
        sub_path = self.config.content.source.path

        path = source_root
        if sub_path is not Missing:
            path = os.path.join(source_root, sub_path)

        assert_dir(path, "Unable to find path within source [%s] for config: %s" % (path, self.metadata.dir))
        return path

    def commit(self, commit_message, log_diff=False):
        with Dir(self.distgit_dir):
            self.info("Adding commit to local repo: {}".format(commit_message))
            if log_diff:
                rc, out, err = gather_exec(self.runtime, ["git", "diff", "Dockerfile"])
                assert_rc0(rc, 'Failed fetching distgit diff')
                self.runtime.add_distgits_diff(self.metadata.name, out)
            assert_exec(self.runtime, ["git", "add", "-A", "."])
            assert_exec(self.runtime, ["git", "commit", "--allow-empty", "-m", commit_message])
            rc, sha, err = gather_exec(self.runtime, ["git", "rev-parse", "HEAD"])
            assert_rc0(rc, "Failure fetching commit SHA for {}".format(self.distgit_dir))
        return sha.strip()

    def tag(self, version, release):
        if version is None:
            return

        tag = '{}'.format(version)

        if release is not None:
            tag = '{}-{}'.format(tag, release)

        with Dir(self.distgit_dir):
            self.info("Adding tag to local repo: {}".format(tag))
            gather_exec(self.runtime, ["git", "tag", "-f", tag, "-m", tag])


class ImageDistGitRepo(DistGitRepo):
    def __init__(self, metadata):
        super(ImageDistGitRepo, self).__init__(metadata)
        self.build_lock = Lock()
        self.build_lock.acquire()

    def _generate_repo_conf(self):
        """
        Generates a repo file in .oit/repo.conf
        """

        dfp = DockerfileParser(path="Dockerfile")

        self.runtime.log_verbose("Generating repo file for Dockerfile {}".format(self.metadata.name))

        df_repos = []
        for entry in json.loads(dfp.json):
            if isinstance(entry, dict) and 'RUN' in entry:
                run_line = entry['RUN']

                # "cmd1 --o=x && cmd2 --o=y"  ->  [ "cmd1 --o=x ", "cmd2 --o=y" ]
                invokes = run_line.replace('&', ';').replace('|', ';').split(";")

                for invoke_line in invokes:
                    parsed_invoke = invoke_line.split("--")  # e.g. ["cmd1", "o=x"]

                    if len(parsed_invoke) < 2:
                        # This is too short for a yum repo management command
                        continue

                    cmd = parsed_invoke.pop(0).strip()

                    if not cmd.startswith("yum"):  # allow yum and yum-config-manager
                        # No repo action here either
                        continue

                    for comp in parsed_invoke:  # For the remaining elements; e.g. [ "o=x "]
                        # turn arguments like "o=x" or "o x" into a consistent list ["o", "x"]
                        kvs = comp.strip().replace('=', ' ').split()

                        if len(kvs) < 2:
                            # This can't be an enable, so skip it
                            continue

                        arg = kvs.pop(0).strip()

                        if arg != "enable" and arg != "enablerepo" and arg != "disable" and arg != "disablerepo":
                            continue

                        # Must be a loop because:  yum-config-manager --enable repo1 repo2 repo3
                        for repo_name in kvs:
                            df_repos.append(repo_name)

        gc_repos = self.runtime.group_config.repos
        if gc_repos is Missing:
            msg = 'group.yml must include a `repos` section to define RPM repos to load.'
            raise ValueError(msg)

        def resolve_repo(name, cfg):
            cfg = dict(cfg)  # Make a copy so as to not modify the group definition
            cfg['name'] = cfg.get('name', name)
            cfg['enabled'] = cfg.get('enabled', 0)
            cfg['gpgcheck'] = cfg.get('gpgcheck', 0)
            return cfg

        repo_types = list(gc_repos.keys())
        repo_types.remove('common')

        # Make our metadata directory if it does not exist
        if not os.path.isdir(".oit"):
            os.mkdir(".oit")

        for t in repo_types:
            type_repos = {}
            for name, cfg in gc_repos[t].items():
                cfg = resolve_repo(name, cfg)
                type_repos[name] = cfg

            for name, cfg in gc_repos['common'].items():
                cfg = resolve_repo(name, cfg)
                type_repos[name] = cfg

            if self.config.enabled_repos is not Missing:
                for er in self.config.enabled_repos:
                    if er in type_repos:
                        type_repos[er]['enabled'] = 1
                    else:
                        raise ValueError('{} must be added to group.yml:repos'.format(er))

            for r in df_repos:
                if r not in type_repos:
                    type_repos[r] = resolve_repo(r, {'enabled': 1, 'baseurl': EMPTY_REPO})

            with open('.oit/{}.repo'.format(t), 'w') as rc:
                for name, cfg in type_repos.items():
                    rc.write('[{}]\n'.format(name))
                    for k, v in cfg.items():
                        rc.write('{} = {}\n'.format(k, v))
                    rc.write('\n')

    def _read_master_data(self):
        with Dir(self.distgit_dir):
            self.org_image_name = None
            self.org_version = None
            self.org_release = None
            # Read in information about the image we are about to build
            dockerfile = os.path.join(Dir.getcwd(), 'Dockerfile')
            if os.path.isfile(dockerfile):
                dfp = DockerfileParser(path=dockerfile)
                self.org_image_name = dfp.labels["name"]
                self.org_version = dfp.labels["version"]
                self.org_release = dfp.labels.get("release")  # occasionally no release given

    def push_image(self, tag_list, push_to_list, version_release_tuple=None, push_late=False):

        """
        Pushes the most recent image built for this distgit repo. This is
        accomplished by looking the 'version' field in the Dockerfile and querying
        brew for the most recent images built for that version.
        :param tag_list: The list of tags to apply to the image (overrides default tagging pattern)
        :param push_to_list: A list of registries to push the image to
        :param version_release_tuple: Specify a version/release to pull as the source (if None, the latest build will be pulled)
        :param push_late: Whether late pushes should be included
        """

        # Late pushes allow certain images to be the last of a group to be
        # pushed to mirrors. CI/CD systems may initiate operations based on the
        # update a given image and all other images need to be in place
        # when that special image is updated. The special images are there
        # pushed "late"
        # Actions that need to push all images need to push all images
        # need to make two passes/invocations of this method: one
        # with push_late=False and one with push_late=True.

        is_late_push = False
        if self.config.push.late is not Missing:
            is_late_push = self.config.push.late

        if push_late != is_late_push:
            return

        # Nothing to push to? We are done.
        if not push_to_list:
            return

        with Dir(self.distgit_dir):
            names = [self.config.name]
            # it's possible but rare that an image will have an alternate_name
            # it must be pushed with that name as well
            if self.config.alt_name is not Missing:
                names.append(self.config.alt_name)

            if version_release_tuple:
                version = version_release_tuple[0]
                release = version_release_tuple[1]
            else:

                ## History
                # We used to rely on the "release" label being set in the Dockerfile, but this is problematic for several reasons.
                # (1) If 'release' is not set, OSBS will determine one automatically that does not conflict
                #       with a pre-existing image build. This is extremely helpful since we don't have to
                #       worry about bumping the release during refresh images. This means we generally DON'T
                #       want the release label in the file and can't, therefore, rely on it being there.
                # (2) People have logged into distgit before in order to bump the release field. This happening
                #       at the wrong time breaks the build.


                # If the version & release information was not specified,
                # try to detect latest build from brew.
                # Read in version information from the Distgit dockerfile
                _, version, release = self.metadata.get_latest_build_info()

            try:
                record = {
                    "dir": self.distgit_dir,
                    "dockerfile": "%s/Dockerfile" % self.distgit_dir,
                    "image": self.config.name,
                    "version": version,
                    "release": release,
                    "message": "Unknown failure",
                    "status": -1,
                    # Status defaults to failure until explicitly set by success. This handles raised exceptions.
                }

                # pull just the main image name first
                image_name_and_version = "%s:%s-%s" % (self.config.name, version, release)
                brew_image_url = "/".join((BREW_IMAGE_HOST, image_name_and_version))
                pull_image(self.runtime, brew_image_url)
                record['message'] = "Successfully pulled image"
                record['status'] = 0
            except Exception as err:
                record["message"] = "Exception occurred: %s" % str(err)
                self.info("Error pulling %s: %s" % (self.metadata.name, err))
                raise
            finally:
                self.runtime.add_record('pull', **record)

            for image_name in names:
                try:
                    push_tags = tag_list

                    # If no tags were specified, build defaults
                    if not push_tags:
                        push_tags = [
                            "%s-%s" % (version, release),  # e.g. "v3.7.0-0.114.0.0"
                            "%s" % version,  # e.g. "v3.7.0"
                        ]

                        # In v3.7, we use the last .0 in the release as a bump field to differentiate
                        # image refreshes. Strip this off since OCP will have no knowledge of it when reaching
                        # out for its node image.
                        if "." in release:
                            # Strip off the last field; "0.114.0.0" -> "0.114.0"
                            push_tags.append("%s-%s" % (version, release.rsplit(".", 1)[0]))

                        # Push as v3.X; "v3.7.0" -> "v3.7"
                        push_tags.append("%s" % (version.rsplit(".", 1)[0]))

                    action = "push"
                    record = {
                        "dir": self.distgit_dir,
                        "dockerfile": "%s/Dockerfile" % self.distgit_dir,
                        "image": image_name,
                        "version": version,
                        "release": release,
                        "message": "Unknown failure",
                        "tags": ",".join(push_tags),
                        "registries": ",".join(push_to_list),
                        "status": -1,
                        # Status defaults to failure until explicitly set by success. This handles raised exceptions.
                    }

                    for push_to in push_to_list:
                        for push_tag in push_tags:
                            # If someone passed in a URL with a trailing slash, prevent it from triggering our
                            # namespace override logic.
                            push_to = push_to.rstrip("/")

                            if "/" not in push_to:
                                push_url = "%s/%s:%s" % (push_to, image_name, push_tag)
                            else:
                                # This is not typical at the moment, but we support it. If there is a slash in the push
                                # url, we override the namespace/project into which we push the image.
                                # For example, if the image is openshift3/node and the registry url is
                                # "registry.reg-aws.openshift.com:443/online", we would push to
                                # "registry.reg-aws.openshift.com:443/online/node".
                                push_url = "%s/%s:%s" % (push_to, image_name.split("/", 1)[1], push_tag)

                            rc, out, err = gather_exec(self.runtime, ["docker", "tag", brew_image_url, push_url])

                            if rc != 0:
                                # Unable to tag the image
                                raise IOError("Error tagging image as: %s" % push_url)

                            for r in range(10):
                                self.info("Pushing image to mirror [retry=%d]: %s" % (r, push_url))
                                rc, out, err = gather_exec(self.runtime, ["docker", "push", push_url])
                                if rc == 0:
                                    break
                                self.info("Error pushing image -- retrying in 60 seconds")
                                time.sleep(60)

                            if rc != 0:
                                # Unable to push to registry
                                raise IOError("Error pushing image: %s" % push_url)

                    record["message"] = "Successfully pushed all tags"
                    record["status"] = 0

                except Exception as err:
                    record["message"] = "Exception occurred: %s" % str(err)
                    self.info("Error pushing %s: %s" % (self.metadata.name, err))
                    raise

                finally:
                    self.runtime.add_record(action, **record)

    def wait_for_build(self, who_is_waiting):
        # This lock is in an acquired state until this image definitively succeeds or fails.
        # It is then released. Child images waiting on this image should block here.
        with self.build_lock:
            if not self.build_status:
                raise IOError(
                    "Error building image: %s (%s was waiting)" % (self.metadata.qualified_name, who_is_waiting))
            else:
                self.info("repo successfully waited for me to build: %s" % who_is_waiting)

    def build_container(
            self, repo_type, repo, push_to_list, terminate_event,
            scratch=False, retries=3):
        """
        This method is designed to be thread-safe. Multiple builds should take place in brew
        at the same time. After a build, images are pushed serially to all mirrors.
        DONT try to change cwd during this time, all threads active will change cwd
        :param repo_type: Repo type to choose from group.yml
        :param repo: A list/tuple of custom repo URLs to include for build
        :param push_to_list: A list of registries resultant builds should be pushed to.
        :param terminate_event: Allows the main thread to interrupt the build.
        :param scratch: Whether this is a scratch build. UNTESTED.
        :param retries: Number of times the build should be retried.
        :return: True if the build was successful
        """
        if self.org_image_name is None or self.org_version is None:
            if not os.path.isfile(os.path.join(self.distgit_dir, 'Dockerfile')):
                self.info('No Dockerfile found in {}'.format(self.distgit_dir))
            else:
                self.info('Unknown error loading Dockerfile information')
            return False

        action = "build"
        release = self.org_release if self.org_release is not None else '?'
        record = {
            "dir": self.distgit_dir,
            "dockerfile": "%s/Dockerfile" % self.distgit_dir,
            "distgit": self.metadata.name,
            "image": self.org_image_name,
            "version": self.org_version,
            "release": release,
            "message": "Unknown failure",
            "task_id": "n/a",
            "task_url": "n/a",
            "status": -1,
            "push_status": -1,
            # Status defaults to failure until explicitly set by succcess. This handles raised exceptions.
        }

        target_tag = "-".join((self.org_version, release))
        target_image = ":".join((self.org_image_name, target_tag))

        try:
            if not scratch and self.org_release is not None \
                    and self.metadata.tag_exists(target_tag):
                self.info("Image already built for: {}".format(target_image))
            else:
                # If this image is FROM another group member, we need to wait on that group member
                image_from = Model(self.config.get('from', None))
                if image_from.member is not Missing:
                    parent_name = image_from.member
                    parent_img = self.runtime.resolve_image(parent_name, False)
                    if parent_img is None:
                        self.info("Skipping parent image build since it is not included: %s" % parent_name)
                    else:
                        parent_dgr = parent_img.distgit_repo()
                        parent_dgr.wait_for_build(self.metadata.qualified_name)
                        if terminate_event.is_set():
                            raise KeyboardInterrupt()

                def wait(n):
                    self.info("Async error in image build thread [attempt #{}]".format(n + 1))
                    # Brew does not handle an immediate retry correctly, wait
                    # before trying another build, terminating if interrupted.
                    if terminate_event.wait(timeout=5 * 60):
                        raise KeyboardInterrupt()

                retry(
                    n=3, wait_f=wait,
                    f=lambda: self._build_container(
                        target_image, repo_type, repo, terminate_event,
                        scratch, record))

            # Just in case someone else is building an image, go ahead and find what was just
            # built so that push_image will have a fixed point of reference and not detect any
            # subsequent builds.
            _, push_version, push_release = self.metadata.get_latest_build_info()
            record["message"] = "Success"
            record["status"] = 0
            self.build_status = True

        except (Exception, KeyboardInterrupt):
            tb = traceback.format_exc()
            record["message"] = "Exception occurred:\n{}".format(tb)
            self.info("Exception occurred during build:\n{}".format(tb))
            # This is designed to fall through to finally. Since this method is designed to be
            # threaded, we should not throw an exception; instead return False.
        finally:
            # Regardless of success, allow other images depending on this one to progress or fail.
            self.build_lock.release()

        self.push_status = True  # if if never pushes, the status is True
        if not scratch and self.build_status and push_to_list:
            # If this is a scratch build, we aren't going to be pushing. We might be able to determine the
            # image name by parsing the build log, but not worth the effort until we need scratch builds.
            # The image name for a scratch build looks something like:
            # brew-pulp-docker01.web.prod.ext.phx2.redhat.com:8888/openshift3/ose-base:rhaos-3.7-rhel-7-docker-candidate-16066-20170829214444

            # To ensure we don't overwhelm the system building, pull & push synchronously
            with self.runtime.mutex:
                self.push_status = False
                try:
                    self.push_image([], push_to_list, version_release_tuple=(push_version, push_release))
                    self.push_status = True
                except Exception as push_e:
                    self.info("Error during push after successful build: %s" % str(push_e))
                    self.push_status = False

        record['push_status'] = '0' if self.push_status else '-1'

        self.runtime.add_record(action, **record)
        return self.build_status and self.push_status

    def _build_container(
            self, target_image, repo_type, repo_list, terminate_event,
            scratch, record):
        """
        The part of `build_container` which actually starts the build,
        separated for clarity.
        """
        self.info("Building image: %s" % target_image)
        cmd_list = ["rhpkg", "--path=%s" % self.distgit_dir]

        if self.runtime.user is not None:
            cmd_list.append("--user=%s" % self.runtime.user)

        cmd_list += (
            "container-build",
            "--nowait",
        )

        if repo_type:
            repo_list = list(repo_list)  # In case we get a tuple
            repo_list.append(self.metadata.cgit_url(".oit/" + repo_type + ".repo"))

        if repo_list:
            # rhpkg supports --repo-url [URL [URL ...]]
            cmd_list.append("--repo-url")
            cmd_list.extend(repo_list)

        if scratch:
            cmd_list.append("--scratch")

        # Run the build with --nowait so that we can immediately get information about the brew task
        rc, out, err = gather_exec(self.runtime, cmd_list)

        if rc != 0:
            # Probably no point in continuing.. can't contact brew?
            self.info("Unable to create brew task: out={}  ; err={}".format(out, err))
            return False

        # Otherwise, we should have a brew task we can monitor listed in the stdout.
        out_lines = out.splitlines()

        # Look for a line like: "Created task: 13949050" . Extract the identifier.
        task_id = next((created_line.split(":")[1]).strip() for created_line in out_lines if
                       created_line.startswith("Created task:"))

        record["task_id"] = task_id

        # Look for a line like: "Task info: https://brewweb.engineering.redhat.com/brew/taskinfo?taskID=13948942"
        task_url = next((info_line.split(":", 1)[1]).strip() for info_line in out_lines if
                        info_line.startswith("Task info:"))

        self.info("Build running: {}".format(task_url))

        record["task_url"] = task_url

        # Now that we have the basics about the task, wait for it to complete
        error = watch_task(self.info, task_id, terminate_event)

        # Looking for something like the following to conclude the image has already been built:
<<<<<<< HEAD
        # BuildError: Build for openshift-enterprise-base-docker-v3.7.0-0.117.0.0 already exists, id 588961
        if error is not None and "already exists" in error:
            self.info("Image already built for: {}".format(target_image))
            error = None
=======
        # "13949407 buildContainer (noarch): FAILED: BuildError: Build for openshift-enterprise-base-docker-v3.7.0-0.117.0.0 already exists, id 588961"
        if "already exists" in out:
            self.info("Image already built against this dist-git commit (or version-release tag): {}".format(target_image))
            rc = 0
>>>>>>> bf62410c

        # Gather brew-logs
        logs_dir = "%s/%s" % (self.runtime.brew_logs_dir, self.metadata.name)
        logs_rc, _, logs_err = gather_exec(self.runtime, ["brew", "download-logs", "-d", logs_dir, task_id])

        if logs_rc != 0:
            self.info("Error downloading build logs from brew for task %s: %s" % (task_id, logs_err))

        if error is not None:
            # An error occurred. We don't have a viable build.
            self.info("Error building image: {}, {}".format(task_url, error))
            return False

        self.info("Successfully built image: {} ; {}".format(target_image, task_url))
        return True

    def push(self):
        with Dir(self.distgit_dir):
            self.info("Pushing repository")
            assert_exec(self.runtime, ["rhpkg", "push"], retries=3)
            # rhpkg will create but not push tags :(
            # Not asserting this exec since this is non-fatal if the tag already exists
            gather_exec(self.runtime, ['git', 'push', '--tags'])

    def update_dockerfile(self, version, release):
        ignore_missing_base = self.runtime.ignore_missing_base
        # A collection of comment lines that will be included in the generated Dockerfile. They
        # will be prefix by the OIT_COMMENT_PREFIX and followed by newlines in the Dockerfile.
        oit_comments = []

        if not self.runtime.no_oit_comment and not self.config.get('no_oit_comments', False):
            oit_comments.extend([
                "This file is managed by the OpenShift Image Tool: https://github.com/openshift/enterprise-images",
                "by the OpenShift Continuous Delivery team (#aos-cd-team on IRC).",
                "",
                "Any yum repos listed in this file will effectively be ignored during CD builds.",
                "Yum repos must be enabled in the oit configuration files.",
            ])

            if self.config.content.source is not Missing:
                oit_comments.extend(["The content of this file is managed from an external source.",
                                     "Changes made directly in distgit will be lost during the next",
                                     "reconciliation process.",
                                     ""])
            else:
                oit_comments.extend([
                    "Some aspects of this file may be managed programmatically. For example, the image name, labels (version,",
                    "release, and other), and the base FROM. Changes made directly in distgit may be lost during the next",
                    "reconciliation.",
                    ""])

        with Dir(self.distgit_dir):
            # Source or not, we should find a Dockerfile in the root at this point or something is wrong
            assert_file("Dockerfile", "Unable to find Dockerfile in distgit root")

            self._generate_repo_conf()

            dfp = DockerfileParser(path="Dockerfile")

            # If no version has been specified, we will leave the version in the Dockerfile. Extract it.
            if version is None:
                version = dfp.labels.get("version", dfp.labels.get("Version", None))
                if version is None:
                    raise IOError("No version found in Dockerfile for %s" % self.metadata.qualified_name)

            uuid_tag = "%s.%s" % (version, self.runtime.uuid)

            with open('additional-tags', 'w') as at:
                at.write("%s\n" % uuid_tag)  # The uuid which we ensure we get the right FROM tag
                at.write("%s\n" % version)
                vsplit = version.split(".")
                if len(vsplit) > 1:
                    at.write("%s.%s\n" % (vsplit[0], vsplit[1]))  # e.g. "v3.7.0" -> "v3.7"

            self.runtime.log_verbose("Dockerfile contains the following labels:")
            for k, v in dfp.labels.iteritems():
                self.runtime.log_verbose("  '%s'='%s'" % (k, v))

            # Set all labels in from config into the Dockerfile content
            if self.config.labels is not Missing:
                for k, v in self.config.labels.iteritems():
                    dfp.labels[k] = v

            # Set the image name
            dfp.labels["name"] = self.config.name

            # Set the distgit repo name
            dfp.labels["com.redhat.component"] = self.metadata.get_component_name()

            if 'from' in self.config:
                image_from = Model(self.config.get('from', None))
                # Does this image inherit from an image defined in a different distgit?
                if image_from.member is not Missing:
                    base = image_from.member
                    from_image_metadata = self.runtime.resolve_image(base, False)

                    if from_image_metadata is None:
                        if not ignore_missing_base:
                            raise IOError("Unable to find base image metadata [%s] in included images. Use --ignore-missing-base to ignore." % base)
                        # Otherwise, the user is not expecting the FROM field to be updated in this Dockerfile.
                    else:
                        # Everything in the group is going to be built with the uuid tag, so we must
                        # assume that it will exist for our parent.
                        dfp.baseimage = "%s:%s" % (from_image_metadata.config.name, uuid_tag)

                # Is this image FROM another literal image name:tag?
                if image_from.image is not Missing:
                    dfp.baseimage = image_from.image

                if image_from.stream is not Missing:
                    stream = self.runtime.resolve_stream(image_from.stream)
                    # TODO: implement expriring images?
                    dfp.baseimage = stream.image

            # Set image name in case it has changed
            dfp.labels["name"] = self.config.name

            # Set version if it has been specified.
            if version is not None:
                dfp.labels["version"] = version

            # If the release is specified as "+", this means the user wants to bump the release.
            if release == "+":
                self.info("Bumping release field in Dockerfile")

                # If release label is not present, default to 0, which will bump to 1
                release = dfp.labels.get("release", dfp.labels.get("Release", "0"))

                # If release has multiple fields (e.g. 0.173.0.0), increment final field
                if "." in release:
                    components = release.rsplit(".", 1)  # ["0.173","0"]
                    bumped_field = int(components[1]) + 1
                    release = "%s.%d" % (components[0], bumped_field)
                else:
                    # Otherwise, release is a single field; just increment it
                    release = "%d" % (int(release) + 1)

            # If a release is specified, set it. If it is not specified, remove the field.
            # If osbs finds the field, unset, it will choose a value automatically. This is
            # generally ideal for refresh-images where the only goal is to not collide with
            # a pre-existing image version-release.
            if release is not None:
                dfp.labels["release"] = release
            else:
                if "release" in dfp.labels:
                    self.info("Removing release field from Dockerfile")
                    del dfp.labels['release']

            # Delete differently cased labels that we override or use newer versions of
            for deprecated in ["Release", "Architecture", "BZComponent"]:
                if deprecated in dfp.labels:
                    del dfp.labels[deprecated]

            # Remove any programmatic oit comments from previous management
            df_lines = dfp.content.splitlines(False)
            df_lines = [line for line in df_lines if not line.strip().startswith(OIT_COMMENT_PREFIX)]

            df_content = "\n".join(df_lines)

            with open('Dockerfile', 'w') as df:
                for comment in oit_comments:
                    df.write("%s %s\n" % (OIT_COMMENT_PREFIX, comment))
                df.write(df_content)

            self._reflow_labels()

    def _reflow_labels(self, filename="Dockerfile"):
        """
        The Dockerfile parser we are presently using writes all labels on a single line
        and occasionally make multiple LABEL statements. Calling this method with a
        Dockerfile in the current working directory will rewrite the file with
        labels at the end in a single statement.
        """

        dfp = DockerfileParser(path=filename)
        labels = dict(dfp.labels)  # Make a copy of the labels we need to add back

        # Delete any labels from the modeled content
        for key in dfp.labels:
            del dfp.labels[key]

        # Capture content without labels
        df_content = dfp.content.strip()

        # Write the file back out and append the labels to the end
        with open(filename, 'w') as df:
            df.write("%s\n\n" % df_content)
            if labels:
                df.write("LABEL")
                for k, v in labels.iteritems():
                    df.write(" \\\n")  # All but the last line should have line extension backslash "\"
                    escaped_v = v.replace('"', '\\"')  # Escape any " with \"
                    df.write("        %s=\"%s\"" % (k, escaped_v))
                df.write("\n\n")

    def _merge_source(self):
        """
        Pulls source defined in content.source and overwrites most things in the distgit
        clone with content from that source.
        """

        # See if the config is telling us a file other than "Dockerfile" defines the
        # distgit image content.
        if self.config.content.source.dockerfile is not Missing:
            dockerfile_name = self.config.content.source.dockerfile
        else:
            dockerfile_name = "Dockerfile"

        # The path to the source Dockerfile we are reconciling against
        source_dockerfile_path = os.path.join(self.source_path(), dockerfile_name)

        # Clean up any files not special to the distgit repo
        for ent in os.listdir("."):

            # Do not delete anything that is hidden
            # protects .oit, .gitignore, others
            if ent.startswith("."):
                continue

            # Skip special files that aren't hidden
            if ent in ["additional-tags"]:
                continue

            # Otherwise, clean up the entry
            if os.path.isfile(ent):
                os.remove(ent)
            else:
                shutil.rmtree(ent)

        # Copy all files and overwrite where necessary
        recursive_overwrite(self.runtime, self.source_path(), self.distgit_dir)

        if dockerfile_name != "Dockerfile":
            # Does a non-distgit Dockerfile already exist from copying source; remove if so
            if os.path.isfile("Dockerfile"):
                os.remove("Dockerfile")

            # Rename our distgit source Dockerfile appropriately
            os.rename(dockerfile_name, "Dockerfile")

        # Clean up any extraneous Dockerfile.* that might be distractions (e.g. Dockerfile.centos)
        for ent in os.listdir("."):
            if ent.startswith("Dockerfile."):
                os.remove(ent)

        notify_owner = False

        # In a previous implementation, we tracked a single file in .oit/Dockerfile.source.last
        # which provided a reference for the last time a Dockerfile was reconciled. If
        # we reconciled a file that did not match the Dockerfile.source.last, we would send
        # an email the Dockerfile owner that a fundamentally new reconciliation had taken place.
        # There was a problem with this approach:
        # During a sprint, we might have multiple build streams running side-by-side.
        # e.g. builds from a master branch and builds from a stage branch. If the
        # Dockerfile in these two branches happened to differ, we would notify the
        # owner as we toggled back and forth between the two versions for the alternating
        # builds. Instead, we now keep around an history of all past reconciled files.

        source_dockerfile_hash = hashlib.sha256(open(source_dockerfile_path, 'rb').read()).hexdigest()

        if not os.path.isdir(".oit/reconciled"):
            os.mkdir(".oit/reconciled")

        dockerfile_already_reconciled_path = '.oit/reconciled/{}.Dockerfile'.format(source_dockerfile_hash)

        # If the file does not exist, the source file has not been reconciled before.
        if not os.path.isfile(dockerfile_already_reconciled_path):
            # Something has changed about the file in source control
            notify_owner = True
            # Record that we've reconciled against this source file so that we do not notify the owner again.
            shutil.copy(source_dockerfile_path, dockerfile_already_reconciled_path)

        # Leave a record for external processes that owners will need to notified.

        if notify_owner:
            with Dir(self.source_path()):
                author_email = None
                err = None
                rc, sha, err = gather_exec(self.runtime, 'git log -n 1 --pretty=format:%H {}'.format(dockerfile_name))
                if rc == 0:
                    rc, ae, err = gather_exec(self.runtime, 'git show -s --pretty=format:%ae {}'.format(sha))
                    if rc == 0:
                        if ae.lower().endswith('@redhat.com'):
                            self.info('Last Dockerfile commiter: {}'.format(ae))
                            author_email = ae
                        else:
                            err = 'Last commiter email found, but is not @redhat.com address: {}'.format(ae)
                if err:
                    self.info('Unable to get author email for last {} commit: {}'.format(dockerfile_name, err))

            owners = []
            if self.config.owners is not Missing and isinstance(self.config.owners, list):
                owners = list(self.config.owners)
            if author_email:
                owners.append(author_email)
            sub_path = self.config.content.source.path
            if not sub_path:
                source_dockerfile_subpath = dockerfile_name
            else:
                source_dockerfile_subpath = "{}/{}".format(sub_path, dockerfile_name)
            self.runtime.add_record("dockerfile_notify", distgit=self.metadata.qualified_name, image=self.config.name,
                                    dockerfile=os.path.abspath("Dockerfile"), owners=','.join(owners),
                                    source_alias=self.config.content.source.get('alias', None),
                                    source_dockerfile_subpath=source_dockerfile_subpath)

    def _run_modifications(self):
        """
        Interprets and applies content.source.modify steps in the image metadata.
        """

        with open("Dockerfile", 'r') as df:
            dockerfile_data = df.read()

        self.runtime.log_verbose("About to start modifying Dockerfile [%s]:\n%s\n" %
                                 (self.metadata.name, dockerfile_data))

        for modification in self.config.content.source.modifications:
            if modification.action == "replace":
                match = modification.match
                assert (match is not Missing)
                replacement = modification.replacement
                assert (replacement is not Missing)
                if replacement is None:  # Nothing follows colon in config.yml; user attempting to remove string
                    replacement = ""
                pre = dockerfile_data
                dockerfile_data = pre.replace(match, replacement)
                if dockerfile_data == pre:
                    raise IOError("Replace (%s->%s) modification did not make a change to the Dockerfile content" % (
                        match, replacement))
                self.runtime.log_verbose("Performed string replace '%s' -> '%s':\n%s\n" %
                                         (match, replacement, dockerfile_data))
            else:
                raise IOError("Don't know how to perform modification action: %s" % modification.action)

        with open('Dockerfile', 'w') as df:
            df.write(dockerfile_data)

    def rebase_dir(self, version, release):

        with Dir(self.distgit_dir):

            if version is None:
                # Extract the current version in order to preserve it
                dfp = DockerfileParser("Dockerfile")
                version = dfp.labels["version"]

            # Make our metadata directory if it does not exist
            if not os.path.isdir(".oit"):
                os.mkdir(".oit")

            # If content.source is defined, pull in content from local source directory
            if self.config.content.source is not Missing:
                self._merge_source()

            # Source or not, we should find a Dockerfile in the root at this point or something is wrong
            assert_file("Dockerfile", "Unable to find Dockerfile in distgit root")

            if self.config.content.source.modifications is not Missing:
                self._run_modifications()

        self.update_dockerfile(version, release)


class RPMDistGitRepo(DistGitRepo):
    def __init__(self, metadata):
        super(RPMDistGitRepo, self).__init__(metadata)
        self.source = self.config.content.source
        if self.source.specfile is Missing:
            raise ValueError('Must specify spec file name for RPMs.')

    def _read_master_data(self):
        with Dir(self.distgit_dir):
            # Read in information about the rpm we are about to build
            pass  # placeholder for now. nothing to read<|MERGE_RESOLUTION|>--- conflicted
+++ resolved
@@ -601,17 +601,10 @@
         error = watch_task(self.info, task_id, terminate_event)
 
         # Looking for something like the following to conclude the image has already been built:
-<<<<<<< HEAD
         # BuildError: Build for openshift-enterprise-base-docker-v3.7.0-0.117.0.0 already exists, id 588961
         if error is not None and "already exists" in error:
-            self.info("Image already built for: {}".format(target_image))
+            self.info("Image already built against this dist-git commit (or version-release tag): {}".format(target_image))
             error = None
-=======
-        # "13949407 buildContainer (noarch): FAILED: BuildError: Build for openshift-enterprise-base-docker-v3.7.0-0.117.0.0 already exists, id 588961"
-        if "already exists" in out:
-            self.info("Image already built against this dist-git commit (or version-release tag): {}".format(target_image))
-            rc = 0
->>>>>>> bf62410c
 
         # Gather brew-logs
         logs_dir = "%s/%s" % (self.runtime.brew_logs_dir, self.metadata.name)
